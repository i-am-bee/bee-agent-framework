{
 "cells": [
  {
   "cell_type": "markdown",
   "metadata": {},
   "source": [
    "# BeeAI ReAct agents\n",
    "\n",
    "The BeeAI ReAct agent is a pre-configured implementation of the ReAct (Reasoning and Acting) pattern. It can be customized with tools and instructions to suit different tasks.\n",
    "\n",
    "The ReAct pattern is a framework used in AI models, particularly language models, to separate the reasoning process from the action-taking process. This pattern enhances the model's ability to handle complex queries by enabling it to:\n",
    "\n",
    "- Reason about the problem.\n",
    "- Decide on an action to take.\n",
    "- Observe the result of that action to inform further reasoning and actions.\n",
    "\n",
    "The ReAct agent provides a convenient out-of-the-box agent implementation that makes it easier to build agents using this pattern."
   ]
  },
  {
   "cell_type": "markdown",
   "metadata": {},
   "source": [
    "## Basic ReAct Agent\n",
    "\n",
    "To configure a ReAct agent, you need to define a ChatModel and construct a BeeAgent.\n",
    "\n",
    "In this example, we won't provide any external tools to the agent. It will rely solely on its own memory to provide answers. This is a basic setup where the agent tries to reason and act based on the context it has built internally.\n",
    "\n",
    "Try modifying the input text in the call to agent.run() to experiment with obtaining different answers. This will help you see how the agent's reasoning and response vary with different prompts."
   ]
  },
  {
   "cell_type": "code",
   "execution_count": 12,
   "metadata": {},
   "outputs": [
    {
     "name": "stdout",
     "output_type": "stream",
     "text": [
      "A water molecule consists of two hydrogen atoms and one oxygen atom. This can be represented as H2O.\n"
     ]
    }
   ],
   "source": [
    "from beeai_framework.agents.bee.agent import BeeAgent\n",
    "from beeai_framework.agents.types import BeeInput, BeeRunInput, BeeRunOutput\n",
    "from beeai_framework.backend.chat import ChatModel\n",
    "from beeai_framework.memory.unconstrained_memory import UnconstrainedMemory\n",
    "\n",
    "# Construct ChatModel\n",
    "chat_model: ChatModel = ChatModel.from_name(\"ollama:granite3.1-dense:8b\")\n",
    "\n",
    "# Construct Agent instance with the chat model\n",
    "agent = BeeAgent(bee_input=BeeInput(llm=chat_model, tools=[], memory=UnconstrainedMemory()))\n",
    "\n",
    "# Run the agent\n",
    "result: BeeRunOutput = await agent.run(run_input=BeeRunInput(prompt=\"What chemical elements make up a water molecule?\"))\n",
    "\n",
    "print(result.result.text)"
   ]
  },
  {
   "cell_type": "markdown",
   "metadata": {},
   "source": [
    "## Using Tools\n",
    "\n",
    "To go beyond just chatting with an LLM, you can provide tools to the agent. This enables the agent to perform specific tasks and interact with external systems, enhancing its functionality. There are different ways to add tools to the agent:\n",
    "\n",
    "- Built-in tools from the framework: BeeAI provides several built-in tools that you can easily integrate with your agent.\n",
    "- Importing tools from other libraries: You can bring in external tools or APIs to extend your agent's capabilities.\n",
    "- Custom tooling: You can also write your own custom tools tailored to your specific use case.\n",
    "- \n",
    "By equipping the agent with these tools, you allow it to perform more complex actions, such as querying databases, interacting with APIs, or manipulating data.\n",
    "\n",
    "## Built-in tools\n",
    "\n",
    "BeeAI comes with several built-in tools that are part of the library, which can be easily imported and added to your agent.\n",
    "\n",
    "In this example, we provide the agent with a weather forecast lookup tool called OpenMeteoTool. With this tool, the agent can retrieve real-time weather data, enabling it to answer weather-related queries with more accuracy."
   ]
  },
  {
   "cell_type": "code",
   "execution_count": 4,
   "metadata": {},
   "outputs": [
    {
     "name": "stdout",
     "output_type": "stream",
     "text": [
      "The current temperature in London is 8.2 degrees Celsius with no rainfall, relative humidity of 85%, and a wind speed of 7.6 km/h.\n"
     ]
    }
   ],
   "source": [
    "from beeai_framework.backend.chat import ChatModel\n",
    "from beeai_framework.tools.weather.openmeteo import OpenMeteoTool\n",
    "\n",
    "chat_model: ChatModel = ChatModel.from_name(\"ollama:granite3.1-dense:8b\")\n",
    "\n",
    "# create an agent using the default LLM and add the OpenMeteoTool that is capable of fetching weather-based information\n",
    "agent = BeeAgent(bee_input=BeeInput(llm=chat_model, tools=[OpenMeteoTool()], memory=UnconstrainedMemory()))\n",
    "\n",
    "result: BeeRunOutput = await agent.run(run_input=BeeRunInput(prompt=\"What's the current weather in London?\"))\n",
    "\n",
    "print(result.result.text)"
   ]
  },
  {
   "cell_type": "markdown",
   "metadata": {},
   "source": [
    "### Custom Tools\n",
    "\n",
    "You can also write your own custom tools from scratch and integrate them into your agent.\n",
    "\n",
    "To define a custom tool, simply use the @tool decorator on your function. Then, pass the tool into your agent just like you would with built-in tools."
   ]
  },
  {
   "cell_type": "code",
   "execution_count": null,
   "metadata": {},
   "outputs": [
    {
     "name": "stdout",
     "output_type": "stream",
     "text": [
      "The square root of 36 is 6.\n"
     ]
    }
   ],
   "source": [
    "import json\n",
    "from urllib.parse import quote\n",
    "\n",
    "import requests\n",
    "\n",
<<<<<<< HEAD
    "from beeai_framework import BeeAgent, tool\n",
=======
    "from beeai_framework.agents.bee.agent import BeeAgent\n",
>>>>>>> 34d2483b
    "from beeai_framework.backend.chat import ChatModel\n",
    "from beeai_framework.tools import tool\n",
    "from beeai_framework.tools.tool import StringToolOutput\n",
    "from beeai_framework.tools.weather.openmeteo import OpenMeteoTool\n",
    "\n",
    "\n",
    "# defining a tool using the `tool` decorator\n",
    "# Note: the pydoc is important as it serves as the tool description to the agent\n",
    "@tool\n",
    "def basic_calculator(expression: str) -> str:\n",
    "    \"\"\"\n",
    "    A calculator tool that performs mathematical operations.\n",
    "\n",
    "    Args:\n",
    "        expression: The mathematical expression to evaluate (e.g., \"2 + 3 * 4\").\n",
    "\n",
    "    Returns:\n",
    "        The result of the mathematical expression\n",
    "    \"\"\"\n",
    "    try:\n",
    "        encoded_expression = quote(expression)\n",
    "        math_url = f\"https://newton.vercel.app/api/v2/simplify/{encoded_expression}\"\n",
    "\n",
    "        response = requests.get(\n",
    "            math_url,\n",
    "            headers={\"Accept\": \"application/json\"},\n",
    "        )\n",
    "        response.raise_for_status()\n",
    "        return StringToolOutput(json.dumps(response.json()))\n",
    "\n",
    "    except Exception as e:\n",
    "        raise RuntimeError(f\"Error evaluating expression: {e!s}\") from Exception\n",
    "\n",
    "\n",
    "chat_model: ChatModel = ChatModel.from_name(\"ollama:granite3.1-dense:8b\")\n",
    "agent = BeeAgent(bee_input=BeeInput(llm=chat_model, tools=[basic_calculator], memory=UnconstrainedMemory()))\n",
    "result: BeeRunOutput = await agent.run(run_input=BeeRunInput(prompt=\"What is the square root of 36?\"))\n",
    "print(result.result.text)"
   ]
  },
  {
   "cell_type": "markdown",
   "metadata": {},
   "source": [
    "### Imported Tools\n",
    "\n",
    "Tools can also be imported from other libraries to extend the functionality of your agent. For example, you can integrate tools from libraries like LangChain to give your agent access to even more capabilities.\n",
    "\n",
    "Here’s an example showing how to integrate a tool from LangChain, written in long form (without using the @tool decorator):"
   ]
  },
  {
   "cell_type": "code",
   "execution_count": null,
   "metadata": {},
   "outputs": [
    {
     "name": "stdout",
     "output_type": "stream",
     "text": [
      "The current president of the European Commission is Ursula von der Leyen.\n"
     ]
    }
   ],
   "source": [
    "from typing import Any\n",
    "\n",
    "from langchain_community.tools import WikipediaQueryRun\n",
    "from langchain_community.utilities import WikipediaAPIWrapper\n",
    "from pydantic import BaseModel, Field\n",
    "\n",
<<<<<<< HEAD
    "from beeai_framework import BeeAgent\n",
=======
    "from beeai_framework.agents.bee.agent import BeeAgent\n",
>>>>>>> 34d2483b
    "from beeai_framework.tools import Tool\n",
    "\n",
    "\n",
    "class LangChainWikipediaToolInput(BaseModel):\n",
    "    query: str = Field(description=\"The topic or question to search for on Wikipedia.\")\n",
    "\n",
    "\n",
    "class LangChainWikipediaTool(Tool):\n",
    "    \"\"\"Adapter class to integrate LangChain's Wikipedia tool with our framework\"\"\"\n",
    "\n",
    "    name = \"Wikipedia\"\n",
    "    description = \"Search factual and historical information from Wikipedia about given topics.\"\n",
    "    input_schema = LangChainWikipediaToolInput\n",
    "\n",
    "    def __init__(self) -> None:\n",
    "        super().__init__()\n",
    "        wikipedia = WikipediaAPIWrapper()\n",
    "        self.wikipedia = WikipediaQueryRun(api_wrapper=wikipedia)\n",
    "\n",
    "    def _run(self, input: LangChainWikipediaToolInput, _: Any | None = None) -> None:\n",
    "        query = input.query\n",
    "        try:\n",
    "            result = self.wikipedia.run(query)\n",
    "            return StringToolOutput(result=result)\n",
    "        except Exception as e:\n",
    "            print(f\"Wikipedia search error: {e!s}\")\n",
    "            return f\"Error searching Wikipedia: {e!s}\"\n",
    "\n",
    "\n",
    "chat_model: ChatModel = ChatModel.from_name(\"ollama:granite3.1-dense:8b\")\n",
    "agent = BeeAgent(bee_input=BeeInput(llm=chat_model, tools=[LangChainWikipediaTool()], memory=UnconstrainedMemory()))\n",
    "result: BeeRunOutput = await agent.run(\n",
    "    run_input=BeeRunInput(prompt=\"Who is the current president of the European Commission?\")\n",
    ")\n",
    "print(result.result.text)"
   ]
  },
  {
   "cell_type": "markdown",
   "metadata": {},
   "source": [
    "The previous example can be re-written in a shorter form by adding the @tool decorator, which simplifies the tool definition. Here's how you can do it:"
   ]
  },
  {
   "cell_type": "code",
   "execution_count": null,
   "metadata": {},
   "outputs": [
    {
     "name": "stdout",
     "output_type": "stream",
     "text": [
      "The current president of the European Commission is Ursula von der Leyen.\n"
     ]
    }
   ],
   "source": [
    "from langchain_community.tools import WikipediaQueryRun  # noqa: F811\n",
    "from langchain_community.utilities import WikipediaAPIWrapper  # noqa: F811\n",
    "\n",
<<<<<<< HEAD
    "from beeai_framework import BeeAgent, tool\n",
=======
    "from beeai_framework.agents.bee.agent import BeeAgent\n",
    "from beeai_framework.tools import Tool\n",
>>>>>>> 34d2483b
    "\n",
    "\n",
    "# defining a tool using the `tool` decorator\n",
    "# Note: the pydoc is important as it serves as the tool description to the agent\n",
    "@tool\n",
    "def langchain_wikipedia_tool(expression: str) -> str:\n",
    "    \"\"\"\n",
    "    Search factual and historical information, including biography, history, politics, geography, society, culture,\n",
    "    science, technology, people, animal species, mathematics, and other subjects.\n",
    "\n",
    "    Args:\n",
    "        expression: The topic or question to search for on Wikipedia.\n",
    "\n",
    "    Returns:\n",
    "        The information found via searching Wikipedia.\n",
    "    \"\"\"\n",
    "    wikipedia = WikipediaQueryRun(api_wrapper=WikipediaAPIWrapper())\n",
    "    return StringToolOutput(wikipedia.run(expression))\n",
    "\n",
    "\n",
    "# using the tool in an agent\n",
    "chat_model: ChatModel = ChatModel.from_name(\"ollama:granite3.1-dense:8b\")\n",
    "agent = BeeAgent(bee_input=BeeInput(llm=chat_model, tools=[langchain_wikipedia_tool], memory=UnconstrainedMemory()))\n",
    "result: BeeRunOutput = await agent.run(\n",
    "    run_input=BeeRunInput(prompt=\"Who is the current president of the European Commission?\")\n",
    ")\n",
    "print(result.result.text)"
   ]
  }
 ],
 "metadata": {
  "kernelspec": {
   "display_name": "Python 3 (ipykernel)",
   "language": "python",
   "name": "python3"
  },
  "language_info": {
   "codemirror_mode": {
    "name": "ipython",
    "version": 3
   },
   "file_extension": ".py",
   "mimetype": "text/x-python",
   "name": "python",
   "nbconvert_exporter": "python",
   "pygments_lexer": "ipython3",
   "version": "3.12.6"
  }
 },
 "nbformat": 4,
 "nbformat_minor": 4
}<|MERGE_RESOLUTION|>--- conflicted
+++ resolved
@@ -139,11 +139,7 @@
     "\n",
     "import requests\n",
     "\n",
-<<<<<<< HEAD
-    "from beeai_framework import BeeAgent, tool\n",
-=======
     "from beeai_framework.agents.bee.agent import BeeAgent\n",
->>>>>>> 34d2483b
     "from beeai_framework.backend.chat import ChatModel\n",
     "from beeai_framework.tools import tool\n",
     "from beeai_framework.tools.tool import StringToolOutput\n",
@@ -215,11 +211,7 @@
     "from langchain_community.utilities import WikipediaAPIWrapper\n",
     "from pydantic import BaseModel, Field\n",
     "\n",
-<<<<<<< HEAD
-    "from beeai_framework import BeeAgent\n",
-=======
     "from beeai_framework.agents.bee.agent import BeeAgent\n",
->>>>>>> 34d2483b
     "from beeai_framework.tools import Tool\n",
     "\n",
     "\n",
@@ -281,12 +273,8 @@
     "from langchain_community.tools import WikipediaQueryRun  # noqa: F811\n",
     "from langchain_community.utilities import WikipediaAPIWrapper  # noqa: F811\n",
     "\n",
-<<<<<<< HEAD
-    "from beeai_framework import BeeAgent, tool\n",
-=======
     "from beeai_framework.agents.bee.agent import BeeAgent\n",
     "from beeai_framework.tools import Tool\n",
->>>>>>> 34d2483b
     "\n",
     "\n",
     "# defining a tool using the `tool` decorator\n",
