<p align="center">
  <picture>
    <source media="(prefers-color-scheme: dark)" srcset="/docs/assets/Bee_logo_white.svg">
    <source media="(prefers-color-scheme: light)" srcset="/docs/assets/Bee_logo_black.svg">
    <img alt="Bee Framework logo" src="https://raw.githubusercontent.com/i-am-bee/beeai-framework/refs/heads/main/docs/assets/Bee_logo_black.svg" height="90">
  </picture>
</p>

<h1 align="center">BeeAI Framework for Python</h1>

<p align="center">
  <img align="center" alt="Project Status: Alpha" src="https://img.shields.io/badge/Status-Alpha-red">
  <h4 align="center">BeeAI Framework is an open-source library for building production-ready multi-agent systems.</h4>
</p>

## Why pick BeeAI?

**🏆 Build the optimal agent architecture for your use case.** To design the right architecture for your use case, you need flexibility in both orchestrating agents and defining their roles and behaviors. With the BeeAI framework, you can implement any multi-agent pattern using [Workflows](/python/docs/workflows.md). Start with our out-of-the-box [ReActAgent](/python/examples/agents/bee.py), or easily [customize your own agent](/python/docs/agents.md#creating-your-own-agent).

**🚀 Scale effortlessly with production-grade controls.** Deploying multi-agent systems requires efficient resource management and reliability. With the BeeAI framework, you can optimize token usage through [memory strategies](/python/docs/memory.md), persist and restore agent state via  [(de)serialization](/python/docs/serialization.md), generate structured outputs, and execute generated code in a sandboxed environment. When things go wrong, BeeAI helps you track the full agent workflow through [events](/python/docs/emitter.md), collect [telemetry](/python/docs/instrumentation.md), log diagnostic data, and handle errors with clear, well-defined [exceptions](/python/docs/errors.md).

**🔌 Seamlessly integrate with your models and tools.** Get started with any model from [Ollama](/python/examples/backend/providers/ollama.py), [watsonx.ai](/python/examples/backend/providers/watsonx.py), and [more](/python/docs/backend.md). Leverage tools from [LangChain](https://python.langchain.com/docs/integrations/tools/), connect to any server using the [Model Context Protocol](/python/docs/tools.md#using-the-mcptool-class), or build your own [custom tools](/python/docs/tools.md#using-the-customtool-python-functions). BeeAI is designed for extensibility, allowing you to integrate with the systems and capabilities you need.

## Modules

The `beeai_framework` directory contains the available modules:

| Name                                        | Description                                                                                 |
| ------------------------------------------- | ------------------------------------------------------------------------------------------- |
| [**agents**](/python/docs/agents.md)                   | Base classes defining the common interface for agent.                                       |
| [**backend**](/python/docs/backend.md)             | Functionalities that relates to AI models (chat, embedding, image, tool calling, ...)       |
| [**template**](/python/docs/templates.md)              | Prompt Templating system based on `Mustache` with various improvements.                     |
| [**memory**](/python/docs/memory.md)                   | Various types of memories to use with agent.                                                |
| [**tools**](/python/docs/tools.md)                     | Tools that an agent can use.                                                                |
| [**cache**](/python/docs/cache.md)                     | Preset of different caching approaches that can be used together with tools.                |
| [**errors**](/python/docs/errors.md)                   | Base framework error classes used by each module.                                           |
| [**logger**](/python/docs/logger.md)                   | Core component for logging all actions within the framework.                                |
| [**serializer**](/python/docs/serialization.md)        | Core component for the ability to serialize/deserialize modules into the serialized format. |
| [**version**](/python/docs/version.md)                 | Constants representing the framework (e.g., the latest version)                             |
| [**emitter**](/python/docs/emitter.md)                 | Bringing visibility to the system by emitting events.                                       |
| [**instrumentation**](/python/docs/instrumentation.md) | Integrate monitoring tools into your application.                                           |

## Installation

Install the framework using pip:

```shell
pip install beeai-framework
```

## Quick example

The following example demonstrates how to build a multi-agent workflow using the BeeAI Framework:

```py
import asyncio
import traceback

from pydantic import ValidationError

from beeai_framework.agents.bee.agent import BeeAgentExecutionConfig
from beeai_framework.backend.chat import ChatModel
from beeai_framework.backend.message import UserMessage
from beeai_framework.memory import UnconstrainedMemory
from beeai_framework.tools.search.duckduckgo import DuckDuckGoSearchTool
from beeai_framework.tools.weather.openmeteo import OpenMeteoTool
from beeai_framework.workflows.agent import AgentFactoryInput, AgentWorkflow
from beeai_framework.workflows.workflow import WorkflowError


async def main() -> None:
<<<<<<< HEAD
  llm = ChatModel.from_name("ollama:granite3.1-dense:8b")
  agent = BeeAgent(bee_input=BeeInput(llm=llm, tools=[OpenMeteoTool()], memory=UnconstrainedMemory()))
  result: BeeRunOutput = await agent.run(run_input=BeeRunInput(prompt="How is the weather in White Plains?"))
  print(result.result.text)
=======
    llm = await ChatModel.from_name("ollama:granite3.1-dense:8b")

    try:
        workflow = AgentWorkflow(name="Smart assistant")
        workflow.add_agent(
            agent=AgentFactoryInput(
                name="WeatherForecaster",
                instructions="You are a weather assistant. Respond only if you can provide a useful answer.",
                tools=[OpenMeteoTool()],
                llm=llm,
                execution=BeeAgentExecutionConfig(max_iterations=3),
            )
        )
        workflow.add_agent(
            agent=AgentFactoryInput(
                name="Researcher",
                instructions="You are a researcher assistant. Respond only if you can provide a useful answer.",
                tools=[DuckDuckGoSearchTool()],
                llm=llm,
            )
        )
        workflow.add_agent(
            agent=AgentFactoryInput(
                name="Solver",
                instructions="""Your task is to provide the most useful final answer based on the assistants'
responses which all are relevant. Ignore those where assistant do not know.""",
                llm=llm,
            )
        )

        prompt = "What is the weather in New York?"
        memory = UnconstrainedMemory()
        await memory.add(UserMessage(content=prompt))
        response = await workflow.run(messages=memory.messages)
        print(f"result: {response.state.final_answer}")

    except WorkflowError:
        traceback.print_exc()
    except ValidationError:
        traceback.print_exc()

>>>>>>> 439c5f47

if __name__ == "__main__":
    asyncio.run(main())
```

### Running the example

> [!Note]
>
> To run this example, be sure that you have installed [ollama](https://ollama.com) with the [granite3.1-dense:8b](https://ollama.com/library/granite3.1-dense) model downloaded.

To run projects, use:

```shell
python [project_name].py
```

➡️ Explore more in our [examples library](/python/examples).

## Contribution guidelines

The BeeAI Framework is an open-source project and we ❤️ contributions.<br>

If you'd like to help build BeeAI, take a look at our [contribution guidelines](/python/docs/CONTRIBUTING.md).

## Bugs

We are using GitHub Issues to manage public bugs. We keep a close eye on this, so before filing a new issue, please check to make sure it hasn't already been logged.

## Code of conduct

This project and everyone participating in it are governed by the [Code of Conduct](/python/docs/CODE_OF_CONDUCT.md). By participating, you are expected to uphold this code. Please read the [full text](./CODE_OF_CONDUCT.md) so that you can read which actions may or may not be tolerated.

## Legal notice

All content in these repositories including code has been provided by IBM under the associated open source software license and IBM is under no obligation to provide enhancements, updates, or support. IBM developers produced this code as an open source project (not as an IBM product), and IBM makes no assertions as to the level of quality nor security, and will not be maintaining this code going forward.

## Contributors

Special thanks to our contributors for helping us improve the BeeAI Framework.

<a href="https://github.com/i-am-bee/beeai-framework/graphs/contributors">
  <img alt="Contributors list" src="https://contrib.rocks/image?repo=i-am-bee/beeai-framework" />
</a><|MERGE_RESOLUTION|>--- conflicted
+++ resolved
@@ -69,13 +69,7 @@
 
 
 async def main() -> None:
-<<<<<<< HEAD
-  llm = ChatModel.from_name("ollama:granite3.1-dense:8b")
-  agent = BeeAgent(bee_input=BeeInput(llm=llm, tools=[OpenMeteoTool()], memory=UnconstrainedMemory()))
-  result: BeeRunOutput = await agent.run(run_input=BeeRunInput(prompt="How is the weather in White Plains?"))
-  print(result.result.text)
-=======
-    llm = await ChatModel.from_name("ollama:granite3.1-dense:8b")
+    llm = ChatModel.from_name("ollama:granite3.1-dense:8b")
 
     try:
         workflow = AgentWorkflow(name="Smart assistant")
@@ -116,7 +110,6 @@
     except ValidationError:
         traceback.print_exc()
 
->>>>>>> 439c5f47
 
 if __name__ == "__main__":
     asyncio.run(main())
